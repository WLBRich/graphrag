# Copyright (c) 2024 Microsoft Corporation.
# Licensed under the MIT License

"""Different methods to run the pipeline."""

import gc
import logging
import time
import traceback
from collections.abc import AsyncIterable
from typing import cast

import pandas as pd
from datashaper import WorkflowCallbacks

from graphrag.index.cache import PipelineCache
from graphrag.index.config import (
    PipelineConfig,
    PipelineWorkflowReference,
    PipelineWorkflowStep,
)
from graphrag.index.emit import TableEmitterType, create_table_emitters
from graphrag.index.load_pipeline_config import load_pipeline_config
from graphrag.index.progress import NullProgressReporter, ProgressReporter
from graphrag.index.reporting import (
    ConsoleWorkflowCallbacks,
)
from graphrag.index.run.cache import _create_cache
from graphrag.index.run.postprocess import (
    _create_postprocess_steps,
    _run_post_process_steps,
)
from graphrag.index.run.profiling import _dump_stats
from graphrag.index.run.utils import (
    _apply_substitutions,
    _create_input,
    _create_reporter,
    _create_run_context,
    _validate_dataset,
)
from graphrag.index.run.workflow import (
    _create_callback_chain,
    _process_workflow,
)
from graphrag.index.storage import PipelineStorage
from graphrag.index.typing import PipelineRunResult

# Register all verbs
<<<<<<< HEAD
from graphrag.index.update.files import get_delta_docs
=======
from graphrag.index.update.dataframes import get_delta_docs, update_dataframe_outputs
>>>>>>> be7d3eb1
from graphrag.index.verbs import *  # noqa
from graphrag.index.workflows import (
    VerbDefinitions,
    WorkflowDefinitions,
    load_workflows,
)
from graphrag.utils.storage import _create_storage

log = logging.getLogger(__name__)


async def run_pipeline_with_config(
    config_or_path: PipelineConfig | str,
    workflows: list[PipelineWorkflowReference] | None = None,
    dataset: pd.DataFrame | None = None,
    storage: PipelineStorage | None = None,
    cache: PipelineCache | None = None,
    callbacks: WorkflowCallbacks | None = None,
    progress_reporter: ProgressReporter | None = None,
    input_post_process_steps: list[PipelineWorkflowStep] | None = None,
    additional_verbs: VerbDefinitions | None = None,
    additional_workflows: WorkflowDefinitions | None = None,
    emit: list[TableEmitterType] | None = None,
    memory_profile: bool = False,
    run_id: str | None = None,
    is_resume_run: bool = False,
    is_update_run: bool = False,
    **_kwargs: dict,
) -> AsyncIterable[PipelineRunResult]:
    """Run a pipeline with the given config.

    Args:
        - config_or_path - The config to run the pipeline with
        - workflows - The workflows to run (this overrides the config)
        - dataset - The dataset to run the pipeline on (this overrides the config)
        - storage - The storage to use for the pipeline (this overrides the config)
        - cache - The cache to use for the pipeline (this overrides the config)
        - reporter - The reporter to use for the pipeline (this overrides the config)
        - input_post_process_steps - The post process steps to run on the input data (this overrides the config)
        - additional_verbs - The custom verbs to use for the pipeline.
        - additional_workflows - The custom workflows to use for the pipeline.
        - emit - The table emitters to use for the pipeline.
        - memory_profile - Whether or not to profile the memory.
        - run_id - The run id to start or resume from.
    """
    if isinstance(config_or_path, str):
        log.info("Running pipeline with config %s", config_or_path)
    else:
        log.info("Running pipeline")

    run_id = run_id or time.strftime("%Y%m%d-%H%M%S")
    config = load_pipeline_config(config_or_path)
    config = _apply_substitutions(config, run_id)
    root_dir = config.root_dir or ""

    progress_reporter = progress_reporter or NullProgressReporter()
    storage = storage or _create_storage(config.storage, root_dir=root_dir)
    cache = cache or _create_cache(config.cache, root_dir)
    callbacks = callbacks or _create_reporter(config.reporting, root_dir)
    dataset = (
        dataset
        if dataset is not None
        else await _create_input(config.input, progress_reporter, root_dir)
    )

    post_process_steps = input_post_process_steps or _create_postprocess_steps(
        config.input
    )
    workflows = workflows or config.workflows

    if dataset is None:
        msg = "No dataset provided!"
        raise ValueError(msg)

    if is_update_run:
        delta_dataset = await get_delta_docs(dataset, storage)

        delta_storage = storage.child("delta")

        # Run the pipeline on the new documents
<<<<<<< HEAD
=======
        tables_dict = {}
>>>>>>> be7d3eb1
        async for table in run_pipeline(
            workflows=workflows,
            dataset=delta_dataset.new_inputs,
            storage=delta_storage,
            cache=cache,
            callbacks=callbacks,
            input_post_process_steps=post_process_steps,
            memory_profile=memory_profile,
            additional_verbs=additional_verbs,
            additional_workflows=additional_workflows,
            progress_reporter=progress_reporter,
            emit=emit,
            is_resume_run=False,
        ):
<<<<<<< HEAD
            yield table
=======
            tables_dict[table.workflow] = table.result

        await update_dataframe_outputs(tables_dict, storage)
>>>>>>> be7d3eb1

    else:
        async for table in run_pipeline(
            workflows=workflows,
            dataset=dataset,
            storage=storage,
            cache=cache,
            callbacks=callbacks,
            input_post_process_steps=post_process_steps,
            memory_profile=memory_profile,
            additional_verbs=additional_verbs,
            additional_workflows=additional_workflows,
            progress_reporter=progress_reporter,
            emit=emit,
            is_resume_run=is_resume_run,
        ):
            yield table


async def run_pipeline(
    workflows: list[PipelineWorkflowReference],
    dataset: pd.DataFrame,
    storage: PipelineStorage | None = None,
    cache: PipelineCache | None = None,
    callbacks: WorkflowCallbacks | None = None,
    progress_reporter: ProgressReporter | None = None,
    input_post_process_steps: list[PipelineWorkflowStep] | None = None,
    additional_verbs: VerbDefinitions | None = None,
    additional_workflows: WorkflowDefinitions | None = None,
    emit: list[TableEmitterType] | None = None,
    memory_profile: bool = False,
    is_resume_run: bool = False,
    **_kwargs: dict,
) -> AsyncIterable[PipelineRunResult]:
    """Run the pipeline.

    Args:
        - workflows - The workflows to run
        - dataset - The dataset to run the pipeline on, specifically a dataframe with the following columns at a minimum:
            - id - The id of the document
            - text - The text of the document
            - title - The title of the document
            These must exist after any post process steps are run if there are any!
        - storage - The storage to use for the pipeline
        - cache - The cache to use for the pipeline
        - reporter - The reporter to use for the pipeline
        - input_post_process_steps - The post process steps to run on the input data
        - additional_verbs - The custom verbs to use for the pipeline
        - additional_workflows - The custom workflows to use for the pipeline
        - debug - Whether or not to run in debug mode
    Returns:
        - output - An iterable of workflow results as they complete running, as well as any errors that occur
    """
    start_time = time.time()

    context = _create_run_context(storage=storage, cache=cache, stats=None)

    progress_reporter = progress_reporter or NullProgressReporter()
    callbacks = callbacks or ConsoleWorkflowCallbacks()
    callbacks = _create_callback_chain(callbacks, progress_reporter)
    # TODO: This default behavior is already defined at the API level. Update tests
    # of this function to pass in an emit type before removing this default setting.
    emit = emit or [TableEmitterType.Parquet]
    emitters = create_table_emitters(
        emit,
        context.storage,
        lambda e, s, d: cast(WorkflowCallbacks, callbacks).on_error(
            "Error emitting table", e, s, d
        ),
    )
    loaded_workflows = load_workflows(
        workflows,
        additional_verbs=additional_verbs,
        additional_workflows=additional_workflows,
        memory_profile=memory_profile,
    )
    workflows_to_run = loaded_workflows.workflows
    workflow_dependencies = loaded_workflows.dependencies

    if len(emitters) == 0:
        log.info(
            "No emitters provided. No table outputs will be generated. This is probably not correct."
        )

    dataset = await _run_post_process_steps(
        input_post_process_steps, dataset, context, callbacks
    )

    # Make sure the incoming data is valid
    _validate_dataset(dataset)

    log.info("Final # of rows loaded: %s", len(dataset))
    context.stats.num_documents = len(dataset)
    last_workflow = "input"

    try:
        await _dump_stats(context.stats, context.storage)

        for workflow_to_run in workflows_to_run:
            # Try to flush out any intermediate dataframes
            gc.collect()

            last_workflow = workflow_to_run.workflow.name
            result = await _process_workflow(
                workflow_to_run.workflow,
                context,
                callbacks,
                emitters,
                workflow_dependencies,
                dataset,
                start_time,
                is_resume_run,
            )
            if result:
                yield result

        context.stats.total_runtime = time.time() - start_time
        await _dump_stats(context.stats, context.storage)
    except Exception as e:
        log.exception("error running workflow %s", last_workflow)
        cast(WorkflowCallbacks, callbacks).on_error(
            "Error running pipeline!", e, traceback.format_exc()
        )
        yield PipelineRunResult(last_workflow, None, [e])<|MERGE_RESOLUTION|>--- conflicted
+++ resolved
@@ -46,11 +46,7 @@
 from graphrag.index.typing import PipelineRunResult
 
 # Register all verbs
-<<<<<<< HEAD
-from graphrag.index.update.files import get_delta_docs
-=======
 from graphrag.index.update.dataframes import get_delta_docs, update_dataframe_outputs
->>>>>>> be7d3eb1
 from graphrag.index.verbs import *  # noqa
 from graphrag.index.workflows import (
     VerbDefinitions,
@@ -131,10 +127,7 @@
         delta_storage = storage.child("delta")
 
         # Run the pipeline on the new documents
-<<<<<<< HEAD
-=======
         tables_dict = {}
->>>>>>> be7d3eb1
         async for table in run_pipeline(
             workflows=workflows,
             dataset=delta_dataset.new_inputs,
@@ -149,13 +142,9 @@
             emit=emit,
             is_resume_run=False,
         ):
-<<<<<<< HEAD
-            yield table
-=======
             tables_dict[table.workflow] = table.result
 
         await update_dataframe_outputs(tables_dict, storage)
->>>>>>> be7d3eb1
 
     else:
         async for table in run_pipeline(
